<?xml version="1.0"?>

<robot name="gen3_arm" xmlns:xacro="http://ros.org/wiki/xacro">

  <!-- Propagate last link name information because it is the gripper's parent link -->
  <xacro:property name="last_arm_link" value="end_effector_link"/>

  <xacro:macro name="load_arm" params="parent:='' dof vision prefix *origin">
      <link name="${prefix}base_link">
        <inertial>
          <origin xyz="-0.000648 -0.000166 0.084487" rpy="0 0 0" />
          <mass value="1.697" />
          <inertia ixx="0.004622" ixy="9E-06" ixz="6E-05" iyy="0.004495" iyz="9E-06" izz="0.002079" />
        </inertial>
        <visual>
          <origin xyz="0 0 0" rpy="0 0 0" />
          <geometry>
            <mesh filename="package://kortex_description/arms/gen3/${dof}dof/meshes/base_link.STL" />
          </geometry>
          <material name="">
            <color rgba="0.75294 0.75294 0.75294 1" />
          </material>
        </visual>
        <collision>
          <origin xyz="0 0 0" rpy="0 0 0" />
          <geometry>
            <mesh filename="package://kortex_description/arms/gen3/${dof}dof/meshes/base_link.STL" />
          </geometry>
        </collision>
    </link>
    <link name="${prefix}shoulder_link">
      <inertial>
        <origin xyz="-2.3E-05 -0.010364 -0.07336" rpy="0 0 0" />
        <mass value="1.3773" />
        <inertia ixx="0.00457" ixy="1E-06" ixz="2E-06" iyy="0.004831" iyz="0.000448" izz="0.001409" />
      </inertial>
      <visual>
        <origin xyz="0 0 0" rpy="0 0 0" />
        <geometry>
          <mesh filename="package://kortex_description/arms/gen3/${dof}dof/meshes/shoulder_link.STL" />
        </geometry>
        <material name="">
          <color rgba="0.75294 0.75294 0.75294 1" />
        </material>
      </visual>
      <collision>
        <origin xyz="0 0 0" rpy="0 0 0" />
        <geometry>
          <mesh filename="package://kortex_description/arms/gen3/${dof}dof/meshes/shoulder_link.STL" />
        </geometry>
      </collision>
    </link>
    <joint
      name="${prefix}joint_1"
      type="continuous">
      <origin xyz="0 0 0.15643" rpy="3.1416 2.7629E-18 -4.9305E-36" />
      <parent
        link="${prefix}base_link" />
      <child
        link="${prefix}shoulder_link" />
      <axis
        xyz="0 0 1" />
      <limit
        effort="39"
        velocity="1.3963" />
    </joint>
    <link name="${prefix}half_arm_1_link">
      <inertial>
        <origin xyz="-4.4E-05 -0.09958 -0.013278" rpy="0 0 0" />
        <mass value="1.1636" />
        <inertia ixx="0.011088" ixy="5E-06" ixz="0" iyy="0.001072" iyz="-0.000691" izz="0.011255" />
      </inertial>
      <visual>
        <origin xyz="0 0 0" rpy="0 0 0" />
        <geometry>
          <mesh filename="package://kortex_description/arms/gen3/${dof}dof/meshes/half_arm_1_link.STL" />
        </geometry>
        <material name="">
          <color rgba="0.75294 0.75294 0.75294 1" />
        </material>
      </visual>
      <collision>
        <origin xyz="0 0 0" rpy="0 0 0" />
        <geometry>
          <mesh filename="package://kortex_description/arms/gen3/${dof}dof/meshes/half_arm_1_link.STL" />
        </geometry>
      </collision>
    </link>
    <joint
      name="${prefix}joint_2"
      type="revolute">
      <origin xyz="0 0.005375 -0.12838" rpy="1.5708 2.1343E-17 -1.1102E-16" />
      <parent
        link="${prefix}shoulder_link" />
      <child
        link="${prefix}half_arm_1_link" />
      <axis
        xyz="0 0 1" />
      <limit lower="-2.41" upper="2.41" effort="39" velocity="1.3963" />
    </joint>
    <link name="${prefix}half_arm_2_link">
      <inertial>
        <origin xyz="-4.4E-05 -0.006641 -0.117892" rpy="0 0 0" />
        <mass value="1.1636" />
        <inertia ixx="0.010932" ixy="0" ixz="-7E-06" iyy="0.011127" iyz="0.000606" izz="0.001043" />
      </inertial>
      <visual>
        <origin xyz="0 0 0" rpy="0 0 0" />
        <geometry>
          <mesh filename="package://kortex_description/arms/gen3/${dof}dof/meshes/half_arm_2_link.STL" />
        </geometry>
        <material name="">
          <color rgba="0.75294 0.75294 0.75294 1" />
        </material>
      </visual>
      <collision>
        <origin xyz="0 0 0" rpy="0 0 0" />
        <geometry>
          <mesh filename="package://kortex_description/arms/gen3/${dof}dof/meshes/half_arm_2_link.STL" />
        </geometry>
      </collision>
    </link>
    <joint
      name="${prefix}joint_3"
      type="continuous">
      <origin xyz="0 -0.21038 -0.006375" rpy="-1.5708 1.2326E-32 -2.9122E-16" />
      <parent
        link="${prefix}half_arm_1_link" />
      <child
        link="${prefix}half_arm_2_link" />
      <axis
        xyz="0 0 1" />
      <limit
        effort="39"
        velocity="1.3963" />
    </joint>
    <link name="${prefix}forearm_link">
      <inertial>
        <origin xyz="-1.8E-05 -0.075478 -0.015006" rpy="0 0 0" />
        <mass value="0.9302" />
        <inertia ixx="0.008147" ixy="-1E-06" ixz="0" iyy="0.000631" iyz="-0.0005" izz="0.008316" />
      </inertial>
      <visual>
        <origin xyz="0 0 0" rpy="0 0 0" />
        <geometry>
          <mesh filename="package://kortex_description/arms/gen3/${dof}dof/meshes/forearm_link.STL" />
        </geometry>
        <material name="">
          <color rgba="0.75294 0.75294 0.75294 1" />
        </material>
      </visual>
      <collision>
        <origin xyz="0 0 0" rpy="0 0 0" />
        <geometry>
          <mesh filename="package://kortex_description/arms/gen3/${dof}dof/meshes/forearm_link.STL" />
        </geometry>
      </collision>
    </link>
    <joint
      name="${prefix}joint_4"
      type="revolute">
      <origin xyz="0 0.006375 -0.21038" rpy="1.5708 -6.6954E-17 -1.6653E-16" />
      <parent
        link="${prefix}half_arm_2_link" />
      <child
        link="${prefix}forearm_link" />
      <axis
        xyz="0 0 1" />
      <limit lower="-2.66" upper="2.66" effort="39" velocity="1.3963" />
    </joint>
    <link name="${prefix}spherical_wrist_1_link">
      <inertial>
        <origin xyz="1E-06 -0.009432 -0.063883" rpy="0 0 0" />
        <mass value="0.6781" />
        <inertia ixx="0.001596" ixy="0" ixz="0" iyy="0.001607" iyz="0.000256" izz="0.000399" />
      </inertial>
      <visual>
        <origin xyz="0 0 0" rpy="0 0 0" />
        <geometry>
          <mesh filename="package://kortex_description/arms/gen3/${dof}dof/meshes/spherical_wrist_1_link.STL" />
        </geometry>
        <material name="">
          <color rgba="0.75294 0.75294 0.75294 1" />
        </material>
      </visual>
      <collision>
        <origin xyz="0 0 0" rpy="0 0 0" />
        <geometry>
          <mesh filename="package://kortex_description/arms/gen3/${dof}dof/meshes/spherical_wrist_1_link.STL" />
        </geometry>
      </collision>
    </link>
    <joint
      name="${prefix}joint_5"
      type="continuous">
      <origin xyz="0 -0.20843 -0.006375" rpy="-1.5708 2.2204E-16 -6.373E-17" />
      <parent
        link="${prefix}forearm_link" />
      <child
        link="${prefix}spherical_wrist_1_link" />
      <axis
        xyz="0 0 1" />
      <limit
        effort="9"
        velocity="1.2218" />
    </joint>
    <link name="${prefix}spherical_wrist_2_link">
      <inertial>
        <origin xyz="1E-06 -0.045483 -0.00965" rpy="0 0 0" />
        <mass value="0.6781" />
        <inertia ixx="0.001641" ixy="0" ixz="0" iyy="0.00041" iyz="-0.000278" izz="0.001641" />
      </inertial>
      <visual>
        <origin xyz="0 0 0" rpy="0 0 0" />
        <geometry>
          <mesh filename="package://kortex_description/arms/gen3/${dof}dof/meshes/spherical_wrist_2_link.STL" />
        </geometry>
        <material name="">
          <color rgba="0.75294 0.75294 0.75294 1" />
        </material>
      </visual>
      <collision>
        <origin xyz="0 0 0" rpy="0 0 0" />
        <geometry>
          <mesh filename="package://kortex_description/arms/gen3/${dof}dof/meshes/spherical_wrist_2_link.STL" />
        </geometry>
      </collision>
    </link>
    <joint
      name="${prefix}joint_6"
      type="revolute">
      <origin xyz="0 0.00017505 -0.10593" rpy="1.5708 9.2076E-28 -8.2157E-15" />
      <parent
        link="${prefix}spherical_wrist_1_link" />
      <child
        link="${prefix}spherical_wrist_2_link" />
      <axis
        xyz="0 0 1" />
      <limit lower="-2.23" upper="2.23" effort="9" velocity="1.2218" />
    </joint>
    <xacro:if value="${vision}">
    <link name="${prefix}bracelet_link">
      <gazebo>
            <sensor name="camera" type="depth">
        <update_rate>20</update_rate>
        <camera>
          <horizontal_fov>1.047198</horizontal_fov>
          <image>
            <width>640</width>
            <height>480</height>
            <format>R8G8B8</format>
          </image>
          <clip>
            <near>0.05</near>
            <far>3</far>
          </clip>
        </camera>
        <plugin name="camera_plugin" filename="libgazebo_ros_openni_kinect.so">
          <baseline>0.2</baseline>
          <alwaysOn>true</alwaysOn>
          <!-- Keep this zero, update_rate in the parent <sensor> tag
            will control the frame rate. -->
          <updateRate>0.0</updateRate>
          <cameraName>camera_ir</cameraName>
          <imageTopicName>/camera/color/image_raw</imageTopicName>
          <cameraInfoTopicName>/camera/color/camera_info</cameraInfoTopicName>
          <depthImageTopicName>/camera/depth/image_raw</depthImageTopicName>
          <depthImageCameraInfoTopicName>/camera/depth/camera_info</depthImageCameraInfoTopicName>
          <pointCloudTopicName>/camera/depth/points</pointCloudTopicName>
          <frameName>kinect_frame</frameName>
          <pointCloudCutoff>0.5</pointCloudCutoff>
          <pointCloudCutoffMax>3.0</pointCloudCutoffMax>
          <distortionK1>0</distortionK1>
          <distortionK2>0</distortionK2>
          <distortionK3>0</distortionK3>
          <distortionT1>0</distortionT1>
          <distortionT2>0</distortionT2>
          <CxPrime>0</CxPrime>
          <Cx>0</Cx>
          <Cy>0</Cy>
          <focalLength>0</focalLength>
          <hackBaseline>0</hackBaseline>
        </plugin>
      </sensor>
      </gazebo>
      <inertial>
        <origin xyz="0.000281 0.011402 -0.029798" rpy="0 0 0" />
        <mass value="0.5" />
        <inertia ixx="0.000587" ixy="3E-06" ixz="3E-06" iyy="0.000369" iyz="-0.000118" izz="0.000609" />
      </inertial>
      <visual>
        <origin xyz="0 0 0" rpy="0 0 0" />
        <geometry>
          <mesh filename="package://kortex_description/arms/gen3/${dof}dof/meshes/bracelet_with_vision_link.STL" />
        </geometry>
        <material name="">
          <color rgba="0.75294 0.75294 0.75294 1" />
        </material>
      </visual>
      <collision>
        <origin xyz="0 0 0" rpy="0 0 0" />
        <geometry>
          <mesh filename="package://kortex_description/arms/gen3/${dof}dof/meshes/bracelet_with_vision_link.STL" />
        </geometry>
      </collision>
    </link>
    </xacro:if>
    <xacro:unless value="${vision}">
    <link name="${prefix}bracelet_link">
          <gazebo>
            <sensor name="camera" type="depth">
        <update_rate>20</update_rate>
        <camera>
          <horizontal_fov>1.047198</horizontal_fov>
          <image>
            <width>640</width>
            <height>480</height>
            <format>R8G8B8</format>
          </image>
          <clip>
            <near>0.05</near>
            <far>3</far>
          </clip>
        </camera>
        <plugin name="camera_plugin" filename="libgazebo_ros_openni_kinect.so">
          <baseline>0.2</baseline>
          <alwaysOn>true</alwaysOn>
          <!-- Keep this zero, update_rate in the parent <sensor> tag
            will control the frame rate. -->
          <updateRate>0.0</updateRate>
          <cameraName>camera_ir</cameraName>
          <imageTopicName>/camera/color/image_raw</imageTopicName>
          <cameraInfoTopicName>/camera/color/camera_info</cameraInfoTopicName>
          <depthImageTopicName>/camera/depth/image_raw</depthImageTopicName>
          <depthImageCameraInfoTopicName>/camera/depth/camera_info</depthImageCameraInfoTopicName>
          <pointCloudTopicName>/camera/depth/points</pointCloudTopicName>
          <frameName>kinect_frame</frameName>
          <pointCloudCutoff>0.5</pointCloudCutoff>
          <pointCloudCutoffMax>3.0</pointCloudCutoffMax>
          <distortionK1>0</distortionK1>
          <distortionK2>0</distortionK2>
          <distortionK3>0</distortionK3>
          <distortionT1>0</distortionT1>
          <distortionT2>0</distortionT2>
          <CxPrime>0</CxPrime>
          <Cx>0</Cx>
          <Cy>0</Cy>
          <focalLength>0</focalLength>
          <hackBaseline>0</hackBaseline>
        </plugin>
      </sensor>
      </gazebo>
      <inertial>
        <origin xyz="-9.3E-05 0.000132 -0.022905" rpy="0 0 0" />
        <mass value="0.364" />
        <inertia ixx="0.000214" ixy="0" ixz="1E-06" iyy="0.000223" iyz="-2E-06" izz="0.00024" />
      </inertial>
      <visual>
        <origin xyz="0 0 0" rpy="0 0 0" />
        <geometry>
          <mesh filename="package://kortex_description/arms/gen3/${dof}dof/meshes/bracelet_no_vision_link.STL" />
        </geometry>
        <material name="">
          <color rgba="0.75294 0.75294 0.75294 1" />
        </material>
      </visual>
      <collision>
        <origin xyz="0 0 0" rpy="0 0 0" />
        <geometry>
          <mesh filename="package://kortex_description/arms/gen3/${dof}dof/meshes/bracelet_no_vision_link.STL" />
        </geometry>
      </collision>
    </link>
    </xacro:unless>
    <joint
      name="${prefix}joint_7"
      type="continuous">
      <origin xyz="0 -0.10593 -0.00017505" rpy="-1.5708 -5.5511E-17 9.6396E-17" />
      <parent
        link="${prefix}spherical_wrist_2_link" />
      <child
        link="${prefix}bracelet_link" />
      <axis
        xyz="0 0 1" />
      <limit
        effort="9"
        velocity="1.2218" />
    </joint>
    <link name="${prefix}end_effector_link" />
    <joint
      name="${prefix}end_effector"
      type="fixed">
      <origin xyz="0 0 -0.0615250000000001" rpy="3.14159265358979 1.09937075168372E-32 0" />
      <parent
        link="${prefix}bracelet_link" />
      <child
        link="${prefix}end_effector_link" />
      <axis
        xyz="0 0 0" />
    </joint>
    <xacro:if value="${vision}">
<<<<<<< HEAD
      <link name="${prefix}camera_link" />
=======
			<link name="${prefix}camera_link"/>

			<xacro:include filename="$(find realsense_gazebo_plugin)/urdf/realsense-RS200.macro.xacro"/>
	    <xacro:realsense-rs200 prefix="${prefix}" parent="camera_link">
				<origin xyz="0.0 0.0 0.01" rpy="0 -1.57 1.57" />   
	    </xacro:realsense-rs200>
>>>>>>> 4275c46f
      <joint name="${prefix}camera_module" type="fixed">
        <origin xyz="0 0.05639 -0.00305" rpy="3.14159265358979 3.14159265358979 0" />
        <parent link="${prefix}end_effector_link" />
        <child  link="${prefix}camera_link" />
      </joint>
      <link name="${prefix}camera_depth_frame" />
      <joint name="${prefix}depth_module" type="fixed">
        <origin xyz="0.0275 0.066 -0.00305" rpy="3.14159265358979 3.14159265358979 0" />
        <parent link="${prefix}end_effector_link" />
        <child  link="${prefix}camera_depth_frame" />
      </joint>
      <link name="${prefix}camera_color_frame" />
      <joint name="${prefix}color_module" type="fixed">
        <origin xyz="0 0.05639 -0.00305" rpy="3.14159265358979 3.14159265358979 0" />
        <parent link="${prefix}end_effector_link" />
        <child  link="${prefix}camera_color_frame" />
      </joint>
    </xacro:if>
  </xacro:macro>
</robot>
<|MERGE_RESOLUTION|>--- conflicted
+++ resolved
@@ -1,431 +1,426 @@
-<?xml version="1.0"?>
-
-<robot name="gen3_arm" xmlns:xacro="http://ros.org/wiki/xacro">
-
-  <!-- Propagate last link name information because it is the gripper's parent link -->
-  <xacro:property name="last_arm_link" value="end_effector_link"/>
-
-  <xacro:macro name="load_arm" params="parent:='' dof vision prefix *origin">
-      <link name="${prefix}base_link">
-        <inertial>
-          <origin xyz="-0.000648 -0.000166 0.084487" rpy="0 0 0" />
-          <mass value="1.697" />
-          <inertia ixx="0.004622" ixy="9E-06" ixz="6E-05" iyy="0.004495" iyz="9E-06" izz="0.002079" />
-        </inertial>
-        <visual>
-          <origin xyz="0 0 0" rpy="0 0 0" />
-          <geometry>
-            <mesh filename="package://kortex_description/arms/gen3/${dof}dof/meshes/base_link.STL" />
-          </geometry>
-          <material name="">
-            <color rgba="0.75294 0.75294 0.75294 1" />
-          </material>
-        </visual>
-        <collision>
-          <origin xyz="0 0 0" rpy="0 0 0" />
-          <geometry>
-            <mesh filename="package://kortex_description/arms/gen3/${dof}dof/meshes/base_link.STL" />
-          </geometry>
-        </collision>
-    </link>
-    <link name="${prefix}shoulder_link">
-      <inertial>
-        <origin xyz="-2.3E-05 -0.010364 -0.07336" rpy="0 0 0" />
-        <mass value="1.3773" />
-        <inertia ixx="0.00457" ixy="1E-06" ixz="2E-06" iyy="0.004831" iyz="0.000448" izz="0.001409" />
-      </inertial>
-      <visual>
-        <origin xyz="0 0 0" rpy="0 0 0" />
-        <geometry>
-          <mesh filename="package://kortex_description/arms/gen3/${dof}dof/meshes/shoulder_link.STL" />
-        </geometry>
-        <material name="">
-          <color rgba="0.75294 0.75294 0.75294 1" />
-        </material>
-      </visual>
-      <collision>
-        <origin xyz="0 0 0" rpy="0 0 0" />
-        <geometry>
-          <mesh filename="package://kortex_description/arms/gen3/${dof}dof/meshes/shoulder_link.STL" />
-        </geometry>
-      </collision>
-    </link>
-    <joint
-      name="${prefix}joint_1"
-      type="continuous">
-      <origin xyz="0 0 0.15643" rpy="3.1416 2.7629E-18 -4.9305E-36" />
-      <parent
-        link="${prefix}base_link" />
-      <child
-        link="${prefix}shoulder_link" />
-      <axis
-        xyz="0 0 1" />
-      <limit
-        effort="39"
-        velocity="1.3963" />
-    </joint>
-    <link name="${prefix}half_arm_1_link">
-      <inertial>
-        <origin xyz="-4.4E-05 -0.09958 -0.013278" rpy="0 0 0" />
-        <mass value="1.1636" />
-        <inertia ixx="0.011088" ixy="5E-06" ixz="0" iyy="0.001072" iyz="-0.000691" izz="0.011255" />
-      </inertial>
-      <visual>
-        <origin xyz="0 0 0" rpy="0 0 0" />
-        <geometry>
-          <mesh filename="package://kortex_description/arms/gen3/${dof}dof/meshes/half_arm_1_link.STL" />
-        </geometry>
-        <material name="">
-          <color rgba="0.75294 0.75294 0.75294 1" />
-        </material>
-      </visual>
-      <collision>
-        <origin xyz="0 0 0" rpy="0 0 0" />
-        <geometry>
-          <mesh filename="package://kortex_description/arms/gen3/${dof}dof/meshes/half_arm_1_link.STL" />
-        </geometry>
-      </collision>
-    </link>
-    <joint
-      name="${prefix}joint_2"
-      type="revolute">
-      <origin xyz="0 0.005375 -0.12838" rpy="1.5708 2.1343E-17 -1.1102E-16" />
-      <parent
-        link="${prefix}shoulder_link" />
-      <child
-        link="${prefix}half_arm_1_link" />
-      <axis
-        xyz="0 0 1" />
-      <limit lower="-2.41" upper="2.41" effort="39" velocity="1.3963" />
-    </joint>
-    <link name="${prefix}half_arm_2_link">
-      <inertial>
-        <origin xyz="-4.4E-05 -0.006641 -0.117892" rpy="0 0 0" />
-        <mass value="1.1636" />
-        <inertia ixx="0.010932" ixy="0" ixz="-7E-06" iyy="0.011127" iyz="0.000606" izz="0.001043" />
-      </inertial>
-      <visual>
-        <origin xyz="0 0 0" rpy="0 0 0" />
-        <geometry>
-          <mesh filename="package://kortex_description/arms/gen3/${dof}dof/meshes/half_arm_2_link.STL" />
-        </geometry>
-        <material name="">
-          <color rgba="0.75294 0.75294 0.75294 1" />
-        </material>
-      </visual>
-      <collision>
-        <origin xyz="0 0 0" rpy="0 0 0" />
-        <geometry>
-          <mesh filename="package://kortex_description/arms/gen3/${dof}dof/meshes/half_arm_2_link.STL" />
-        </geometry>
-      </collision>
-    </link>
-    <joint
-      name="${prefix}joint_3"
-      type="continuous">
-      <origin xyz="0 -0.21038 -0.006375" rpy="-1.5708 1.2326E-32 -2.9122E-16" />
-      <parent
-        link="${prefix}half_arm_1_link" />
-      <child
-        link="${prefix}half_arm_2_link" />
-      <axis
-        xyz="0 0 1" />
-      <limit
-        effort="39"
-        velocity="1.3963" />
-    </joint>
-    <link name="${prefix}forearm_link">
-      <inertial>
-        <origin xyz="-1.8E-05 -0.075478 -0.015006" rpy="0 0 0" />
-        <mass value="0.9302" />
-        <inertia ixx="0.008147" ixy="-1E-06" ixz="0" iyy="0.000631" iyz="-0.0005" izz="0.008316" />
-      </inertial>
-      <visual>
-        <origin xyz="0 0 0" rpy="0 0 0" />
-        <geometry>
-          <mesh filename="package://kortex_description/arms/gen3/${dof}dof/meshes/forearm_link.STL" />
-        </geometry>
-        <material name="">
-          <color rgba="0.75294 0.75294 0.75294 1" />
-        </material>
-      </visual>
-      <collision>
-        <origin xyz="0 0 0" rpy="0 0 0" />
-        <geometry>
-          <mesh filename="package://kortex_description/arms/gen3/${dof}dof/meshes/forearm_link.STL" />
-        </geometry>
-      </collision>
-    </link>
-    <joint
-      name="${prefix}joint_4"
-      type="revolute">
-      <origin xyz="0 0.006375 -0.21038" rpy="1.5708 -6.6954E-17 -1.6653E-16" />
-      <parent
-        link="${prefix}half_arm_2_link" />
-      <child
-        link="${prefix}forearm_link" />
-      <axis
-        xyz="0 0 1" />
-      <limit lower="-2.66" upper="2.66" effort="39" velocity="1.3963" />
-    </joint>
-    <link name="${prefix}spherical_wrist_1_link">
-      <inertial>
-        <origin xyz="1E-06 -0.009432 -0.063883" rpy="0 0 0" />
-        <mass value="0.6781" />
-        <inertia ixx="0.001596" ixy="0" ixz="0" iyy="0.001607" iyz="0.000256" izz="0.000399" />
-      </inertial>
-      <visual>
-        <origin xyz="0 0 0" rpy="0 0 0" />
-        <geometry>
-          <mesh filename="package://kortex_description/arms/gen3/${dof}dof/meshes/spherical_wrist_1_link.STL" />
-        </geometry>
-        <material name="">
-          <color rgba="0.75294 0.75294 0.75294 1" />
-        </material>
-      </visual>
-      <collision>
-        <origin xyz="0 0 0" rpy="0 0 0" />
-        <geometry>
-          <mesh filename="package://kortex_description/arms/gen3/${dof}dof/meshes/spherical_wrist_1_link.STL" />
-        </geometry>
-      </collision>
-    </link>
-    <joint
-      name="${prefix}joint_5"
-      type="continuous">
-      <origin xyz="0 -0.20843 -0.006375" rpy="-1.5708 2.2204E-16 -6.373E-17" />
-      <parent
-        link="${prefix}forearm_link" />
-      <child
-        link="${prefix}spherical_wrist_1_link" />
-      <axis
-        xyz="0 0 1" />
-      <limit
-        effort="9"
-        velocity="1.2218" />
-    </joint>
-    <link name="${prefix}spherical_wrist_2_link">
-      <inertial>
-        <origin xyz="1E-06 -0.045483 -0.00965" rpy="0 0 0" />
-        <mass value="0.6781" />
-        <inertia ixx="0.001641" ixy="0" ixz="0" iyy="0.00041" iyz="-0.000278" izz="0.001641" />
-      </inertial>
-      <visual>
-        <origin xyz="0 0 0" rpy="0 0 0" />
-        <geometry>
-          <mesh filename="package://kortex_description/arms/gen3/${dof}dof/meshes/spherical_wrist_2_link.STL" />
-        </geometry>
-        <material name="">
-          <color rgba="0.75294 0.75294 0.75294 1" />
-        </material>
-      </visual>
-      <collision>
-        <origin xyz="0 0 0" rpy="0 0 0" />
-        <geometry>
-          <mesh filename="package://kortex_description/arms/gen3/${dof}dof/meshes/spherical_wrist_2_link.STL" />
-        </geometry>
-      </collision>
-    </link>
-    <joint
-      name="${prefix}joint_6"
-      type="revolute">
-      <origin xyz="0 0.00017505 -0.10593" rpy="1.5708 9.2076E-28 -8.2157E-15" />
-      <parent
-        link="${prefix}spherical_wrist_1_link" />
-      <child
-        link="${prefix}spherical_wrist_2_link" />
-      <axis
-        xyz="0 0 1" />
-      <limit lower="-2.23" upper="2.23" effort="9" velocity="1.2218" />
-    </joint>
-    <xacro:if value="${vision}">
-    <link name="${prefix}bracelet_link">
-      <gazebo>
-            <sensor name="camera" type="depth">
-        <update_rate>20</update_rate>
-        <camera>
-          <horizontal_fov>1.047198</horizontal_fov>
-          <image>
-            <width>640</width>
-            <height>480</height>
-            <format>R8G8B8</format>
-          </image>
-          <clip>
-            <near>0.05</near>
-            <far>3</far>
-          </clip>
-        </camera>
-        <plugin name="camera_plugin" filename="libgazebo_ros_openni_kinect.so">
-          <baseline>0.2</baseline>
-          <alwaysOn>true</alwaysOn>
-          <!-- Keep this zero, update_rate in the parent <sensor> tag
-            will control the frame rate. -->
-          <updateRate>0.0</updateRate>
-          <cameraName>camera_ir</cameraName>
-          <imageTopicName>/camera/color/image_raw</imageTopicName>
-          <cameraInfoTopicName>/camera/color/camera_info</cameraInfoTopicName>
-          <depthImageTopicName>/camera/depth/image_raw</depthImageTopicName>
-          <depthImageCameraInfoTopicName>/camera/depth/camera_info</depthImageCameraInfoTopicName>
-          <pointCloudTopicName>/camera/depth/points</pointCloudTopicName>
-          <frameName>kinect_frame</frameName>
-          <pointCloudCutoff>0.5</pointCloudCutoff>
-          <pointCloudCutoffMax>3.0</pointCloudCutoffMax>
-          <distortionK1>0</distortionK1>
-          <distortionK2>0</distortionK2>
-          <distortionK3>0</distortionK3>
-          <distortionT1>0</distortionT1>
-          <distortionT2>0</distortionT2>
-          <CxPrime>0</CxPrime>
-          <Cx>0</Cx>
-          <Cy>0</Cy>
-          <focalLength>0</focalLength>
-          <hackBaseline>0</hackBaseline>
-        </plugin>
-      </sensor>
-      </gazebo>
-      <inertial>
-        <origin xyz="0.000281 0.011402 -0.029798" rpy="0 0 0" />
-        <mass value="0.5" />
-        <inertia ixx="0.000587" ixy="3E-06" ixz="3E-06" iyy="0.000369" iyz="-0.000118" izz="0.000609" />
-      </inertial>
-      <visual>
-        <origin xyz="0 0 0" rpy="0 0 0" />
-        <geometry>
-          <mesh filename="package://kortex_description/arms/gen3/${dof}dof/meshes/bracelet_with_vision_link.STL" />
-        </geometry>
-        <material name="">
-          <color rgba="0.75294 0.75294 0.75294 1" />
-        </material>
-      </visual>
-      <collision>
-        <origin xyz="0 0 0" rpy="0 0 0" />
-        <geometry>
-          <mesh filename="package://kortex_description/arms/gen3/${dof}dof/meshes/bracelet_with_vision_link.STL" />
-        </geometry>
-      </collision>
-    </link>
-    </xacro:if>
-    <xacro:unless value="${vision}">
-    <link name="${prefix}bracelet_link">
-          <gazebo>
-            <sensor name="camera" type="depth">
-        <update_rate>20</update_rate>
-        <camera>
-          <horizontal_fov>1.047198</horizontal_fov>
-          <image>
-            <width>640</width>
-            <height>480</height>
-            <format>R8G8B8</format>
-          </image>
-          <clip>
-            <near>0.05</near>
-            <far>3</far>
-          </clip>
-        </camera>
-        <plugin name="camera_plugin" filename="libgazebo_ros_openni_kinect.so">
-          <baseline>0.2</baseline>
-          <alwaysOn>true</alwaysOn>
-          <!-- Keep this zero, update_rate in the parent <sensor> tag
-            will control the frame rate. -->
-          <updateRate>0.0</updateRate>
-          <cameraName>camera_ir</cameraName>
-          <imageTopicName>/camera/color/image_raw</imageTopicName>
-          <cameraInfoTopicName>/camera/color/camera_info</cameraInfoTopicName>
-          <depthImageTopicName>/camera/depth/image_raw</depthImageTopicName>
-          <depthImageCameraInfoTopicName>/camera/depth/camera_info</depthImageCameraInfoTopicName>
-          <pointCloudTopicName>/camera/depth/points</pointCloudTopicName>
-          <frameName>kinect_frame</frameName>
-          <pointCloudCutoff>0.5</pointCloudCutoff>
-          <pointCloudCutoffMax>3.0</pointCloudCutoffMax>
-          <distortionK1>0</distortionK1>
-          <distortionK2>0</distortionK2>
-          <distortionK3>0</distortionK3>
-          <distortionT1>0</distortionT1>
-          <distortionT2>0</distortionT2>
-          <CxPrime>0</CxPrime>
-          <Cx>0</Cx>
-          <Cy>0</Cy>
-          <focalLength>0</focalLength>
-          <hackBaseline>0</hackBaseline>
-        </plugin>
-      </sensor>
-      </gazebo>
-      <inertial>
-        <origin xyz="-9.3E-05 0.000132 -0.022905" rpy="0 0 0" />
-        <mass value="0.364" />
-        <inertia ixx="0.000214" ixy="0" ixz="1E-06" iyy="0.000223" iyz="-2E-06" izz="0.00024" />
-      </inertial>
-      <visual>
-        <origin xyz="0 0 0" rpy="0 0 0" />
-        <geometry>
-          <mesh filename="package://kortex_description/arms/gen3/${dof}dof/meshes/bracelet_no_vision_link.STL" />
-        </geometry>
-        <material name="">
-          <color rgba="0.75294 0.75294 0.75294 1" />
-        </material>
-      </visual>
-      <collision>
-        <origin xyz="0 0 0" rpy="0 0 0" />
-        <geometry>
-          <mesh filename="package://kortex_description/arms/gen3/${dof}dof/meshes/bracelet_no_vision_link.STL" />
-        </geometry>
-      </collision>
-    </link>
-    </xacro:unless>
-    <joint
-      name="${prefix}joint_7"
-      type="continuous">
-      <origin xyz="0 -0.10593 -0.00017505" rpy="-1.5708 -5.5511E-17 9.6396E-17" />
-      <parent
-        link="${prefix}spherical_wrist_2_link" />
-      <child
-        link="${prefix}bracelet_link" />
-      <axis
-        xyz="0 0 1" />
-      <limit
-        effort="9"
-        velocity="1.2218" />
-    </joint>
-    <link name="${prefix}end_effector_link" />
-    <joint
-      name="${prefix}end_effector"
-      type="fixed">
-      <origin xyz="0 0 -0.0615250000000001" rpy="3.14159265358979 1.09937075168372E-32 0" />
-      <parent
-        link="${prefix}bracelet_link" />
-      <child
-        link="${prefix}end_effector_link" />
-      <axis
-        xyz="0 0 0" />
-    </joint>
-    <xacro:if value="${vision}">
-<<<<<<< HEAD
-      <link name="${prefix}camera_link" />
-=======
-			<link name="${prefix}camera_link"/>
-
-			<xacro:include filename="$(find realsense_gazebo_plugin)/urdf/realsense-RS200.macro.xacro"/>
-	    <xacro:realsense-rs200 prefix="${prefix}" parent="camera_link">
-				<origin xyz="0.0 0.0 0.01" rpy="0 -1.57 1.57" />   
-	    </xacro:realsense-rs200>
->>>>>>> 4275c46f
-      <joint name="${prefix}camera_module" type="fixed">
-        <origin xyz="0 0.05639 -0.00305" rpy="3.14159265358979 3.14159265358979 0" />
-        <parent link="${prefix}end_effector_link" />
-        <child  link="${prefix}camera_link" />
-      </joint>
-      <link name="${prefix}camera_depth_frame" />
-      <joint name="${prefix}depth_module" type="fixed">
-        <origin xyz="0.0275 0.066 -0.00305" rpy="3.14159265358979 3.14159265358979 0" />
-        <parent link="${prefix}end_effector_link" />
-        <child  link="${prefix}camera_depth_frame" />
-      </joint>
-      <link name="${prefix}camera_color_frame" />
-      <joint name="${prefix}color_module" type="fixed">
-        <origin xyz="0 0.05639 -0.00305" rpy="3.14159265358979 3.14159265358979 0" />
-        <parent link="${prefix}end_effector_link" />
-        <child  link="${prefix}camera_color_frame" />
-      </joint>
-    </xacro:if>
-  </xacro:macro>
-</robot>
+<?xml version="1.0"?>
+
+<robot name="gen3_arm" xmlns:xacro="http://ros.org/wiki/xacro">
+
+  <!-- Propagate last link name information because it is the gripper's parent link -->
+  <xacro:property name="last_arm_link" value="end_effector_link"/>
+
+  <xacro:macro name="load_arm" params="parent:='' dof vision prefix *origin">
+      <link name="${prefix}base_link">
+        <inertial>
+          <origin xyz="-0.000648 -0.000166 0.084487" rpy="0 0 0" />
+          <mass value="1.697" />
+          <inertia ixx="0.004622" ixy="9E-06" ixz="6E-05" iyy="0.004495" iyz="9E-06" izz="0.002079" />
+        </inertial>
+        <visual>
+          <origin xyz="0 0 0" rpy="0 0 0" />
+          <geometry>
+            <mesh filename="package://kortex_description/arms/gen3/${dof}dof/meshes/base_link.STL" />
+          </geometry>
+          <material name="">
+            <color rgba="0.75294 0.75294 0.75294 1" />
+          </material>
+        </visual>
+        <collision>
+          <origin xyz="0 0 0" rpy="0 0 0" />
+          <geometry>
+            <mesh filename="package://kortex_description/arms/gen3/${dof}dof/meshes/base_link.STL" />
+          </geometry>
+        </collision>
+    </link>
+    <link name="${prefix}shoulder_link">
+      <inertial>
+        <origin xyz="-2.3E-05 -0.010364 -0.07336" rpy="0 0 0" />
+        <mass value="1.3773" />
+        <inertia ixx="0.00457" ixy="1E-06" ixz="2E-06" iyy="0.004831" iyz="0.000448" izz="0.001409" />
+      </inertial>
+      <visual>
+        <origin xyz="0 0 0" rpy="0 0 0" />
+        <geometry>
+          <mesh filename="package://kortex_description/arms/gen3/${dof}dof/meshes/shoulder_link.STL" />
+        </geometry>
+        <material name="">
+          <color rgba="0.75294 0.75294 0.75294 1" />
+        </material>
+      </visual>
+      <collision>
+        <origin xyz="0 0 0" rpy="0 0 0" />
+        <geometry>
+          <mesh filename="package://kortex_description/arms/gen3/${dof}dof/meshes/shoulder_link.STL" />
+        </geometry>
+      </collision>
+    </link>
+    <joint
+      name="${prefix}joint_1"
+      type="continuous">
+      <origin xyz="0 0 0.15643" rpy="3.1416 2.7629E-18 -4.9305E-36" />
+      <parent
+        link="${prefix}base_link" />
+      <child
+        link="${prefix}shoulder_link" />
+      <axis
+        xyz="0 0 1" />
+      <limit
+        effort="39"
+        velocity="1.3963" />
+    </joint>
+    <link name="${prefix}half_arm_1_link">
+      <inertial>
+        <origin xyz="-4.4E-05 -0.09958 -0.013278" rpy="0 0 0" />
+        <mass value="1.1636" />
+        <inertia ixx="0.011088" ixy="5E-06" ixz="0" iyy="0.001072" iyz="-0.000691" izz="0.011255" />
+      </inertial>
+      <visual>
+        <origin xyz="0 0 0" rpy="0 0 0" />
+        <geometry>
+          <mesh filename="package://kortex_description/arms/gen3/${dof}dof/meshes/half_arm_1_link.STL" />
+        </geometry>
+        <material name="">
+          <color rgba="0.75294 0.75294 0.75294 1" />
+        </material>
+      </visual>
+      <collision>
+        <origin xyz="0 0 0" rpy="0 0 0" />
+        <geometry>
+          <mesh filename="package://kortex_description/arms/gen3/${dof}dof/meshes/half_arm_1_link.STL" />
+        </geometry>
+      </collision>
+    </link>
+    <joint
+      name="${prefix}joint_2"
+      type="revolute">
+      <origin xyz="0 0.005375 -0.12838" rpy="1.5708 2.1343E-17 -1.1102E-16" />
+      <parent
+        link="${prefix}shoulder_link" />
+      <child
+        link="${prefix}half_arm_1_link" />
+      <axis
+        xyz="0 0 1" />
+      <limit lower="-2.41" upper="2.41" effort="39" velocity="1.3963" />
+    </joint>
+    <link name="${prefix}half_arm_2_link">
+      <inertial>
+        <origin xyz="-4.4E-05 -0.006641 -0.117892" rpy="0 0 0" />
+        <mass value="1.1636" />
+        <inertia ixx="0.010932" ixy="0" ixz="-7E-06" iyy="0.011127" iyz="0.000606" izz="0.001043" />
+      </inertial>
+      <visual>
+        <origin xyz="0 0 0" rpy="0 0 0" />
+        <geometry>
+          <mesh filename="package://kortex_description/arms/gen3/${dof}dof/meshes/half_arm_2_link.STL" />
+        </geometry>
+        <material name="">
+          <color rgba="0.75294 0.75294 0.75294 1" />
+        </material>
+      </visual>
+      <collision>
+        <origin xyz="0 0 0" rpy="0 0 0" />
+        <geometry>
+          <mesh filename="package://kortex_description/arms/gen3/${dof}dof/meshes/half_arm_2_link.STL" />
+        </geometry>
+      </collision>
+    </link>
+    <joint
+      name="${prefix}joint_3"
+      type="continuous">
+      <origin xyz="0 -0.21038 -0.006375" rpy="-1.5708 1.2326E-32 -2.9122E-16" />
+      <parent
+        link="${prefix}half_arm_1_link" />
+      <child
+        link="${prefix}half_arm_2_link" />
+      <axis
+        xyz="0 0 1" />
+      <limit
+        effort="39"
+        velocity="1.3963" />
+    </joint>
+    <link name="${prefix}forearm_link">
+      <inertial>
+        <origin xyz="-1.8E-05 -0.075478 -0.015006" rpy="0 0 0" />
+        <mass value="0.9302" />
+        <inertia ixx="0.008147" ixy="-1E-06" ixz="0" iyy="0.000631" iyz="-0.0005" izz="0.008316" />
+      </inertial>
+      <visual>
+        <origin xyz="0 0 0" rpy="0 0 0" />
+        <geometry>
+          <mesh filename="package://kortex_description/arms/gen3/${dof}dof/meshes/forearm_link.STL" />
+        </geometry>
+        <material name="">
+          <color rgba="0.75294 0.75294 0.75294 1" />
+        </material>
+      </visual>
+      <collision>
+        <origin xyz="0 0 0" rpy="0 0 0" />
+        <geometry>
+          <mesh filename="package://kortex_description/arms/gen3/${dof}dof/meshes/forearm_link.STL" />
+        </geometry>
+      </collision>
+    </link>
+    <joint
+      name="${prefix}joint_4"
+      type="revolute">
+      <origin xyz="0 0.006375 -0.21038" rpy="1.5708 -6.6954E-17 -1.6653E-16" />
+      <parent
+        link="${prefix}half_arm_2_link" />
+      <child
+        link="${prefix}forearm_link" />
+      <axis
+        xyz="0 0 1" />
+      <limit lower="-2.66" upper="2.66" effort="39" velocity="1.3963" />
+    </joint>
+    <link name="${prefix}spherical_wrist_1_link">
+      <inertial>
+        <origin xyz="1E-06 -0.009432 -0.063883" rpy="0 0 0" />
+        <mass value="0.6781" />
+        <inertia ixx="0.001596" ixy="0" ixz="0" iyy="0.001607" iyz="0.000256" izz="0.000399" />
+      </inertial>
+      <visual>
+        <origin xyz="0 0 0" rpy="0 0 0" />
+        <geometry>
+          <mesh filename="package://kortex_description/arms/gen3/${dof}dof/meshes/spherical_wrist_1_link.STL" />
+        </geometry>
+        <material name="">
+          <color rgba="0.75294 0.75294 0.75294 1" />
+        </material>
+      </visual>
+      <collision>
+        <origin xyz="0 0 0" rpy="0 0 0" />
+        <geometry>
+          <mesh filename="package://kortex_description/arms/gen3/${dof}dof/meshes/spherical_wrist_1_link.STL" />
+        </geometry>
+      </collision>
+    </link>
+    <joint
+      name="${prefix}joint_5"
+      type="continuous">
+      <origin xyz="0 -0.20843 -0.006375" rpy="-1.5708 2.2204E-16 -6.373E-17" />
+      <parent
+        link="${prefix}forearm_link" />
+      <child
+        link="${prefix}spherical_wrist_1_link" />
+      <axis
+        xyz="0 0 1" />
+      <limit
+        effort="9"
+        velocity="1.2218" />
+    </joint>
+    <link name="${prefix}spherical_wrist_2_link">
+      <inertial>
+        <origin xyz="1E-06 -0.045483 -0.00965" rpy="0 0 0" />
+        <mass value="0.6781" />
+        <inertia ixx="0.001641" ixy="0" ixz="0" iyy="0.00041" iyz="-0.000278" izz="0.001641" />
+      </inertial>
+      <visual>
+        <origin xyz="0 0 0" rpy="0 0 0" />
+        <geometry>
+          <mesh filename="package://kortex_description/arms/gen3/${dof}dof/meshes/spherical_wrist_2_link.STL" />
+        </geometry>
+        <material name="">
+          <color rgba="0.75294 0.75294 0.75294 1" />
+        </material>
+      </visual>
+      <collision>
+        <origin xyz="0 0 0" rpy="0 0 0" />
+        <geometry>
+          <mesh filename="package://kortex_description/arms/gen3/${dof}dof/meshes/spherical_wrist_2_link.STL" />
+        </geometry>
+      </collision>
+    </link>
+    <joint
+      name="${prefix}joint_6"
+      type="revolute">
+      <origin xyz="0 0.00017505 -0.10593" rpy="1.5708 9.2076E-28 -8.2157E-15" />
+      <parent
+        link="${prefix}spherical_wrist_1_link" />
+      <child
+        link="${prefix}spherical_wrist_2_link" />
+      <axis
+        xyz="0 0 1" />
+      <limit lower="-2.23" upper="2.23" effort="9" velocity="1.2218" />
+    </joint>
+    <xacro:if value="${vision}">
+    <link name="${prefix}bracelet_link">
+      <gazebo>
+            <sensor name="camera" type="depth">
+        <update_rate>20</update_rate>
+        <camera>
+          <horizontal_fov>1.047198</horizontal_fov>
+          <image>
+            <width>640</width>
+            <height>480</height>
+            <format>R8G8B8</format>
+          </image>
+          <clip>
+            <near>0.05</near>
+            <far>3</far>
+          </clip>
+        </camera>
+        <plugin name="camera_plugin" filename="libgazebo_ros_openni_kinect.so">
+          <baseline>0.2</baseline>
+          <alwaysOn>true</alwaysOn>
+          <!-- Keep this zero, update_rate in the parent <sensor> tag
+            will control the frame rate. -->
+          <updateRate>0.0</updateRate>
+          <cameraName>camera_ir</cameraName>
+          <imageTopicName>/camera/color/image_raw</imageTopicName>
+          <cameraInfoTopicName>/camera/color/camera_info</cameraInfoTopicName>
+          <depthImageTopicName>/camera/depth/image_raw</depthImageTopicName>
+          <depthImageCameraInfoTopicName>/camera/depth/camera_info</depthImageCameraInfoTopicName>
+          <pointCloudTopicName>/camera/depth/points</pointCloudTopicName>
+          <frameName>kinect_frame</frameName>
+          <pointCloudCutoff>0.5</pointCloudCutoff>
+          <pointCloudCutoffMax>3.0</pointCloudCutoffMax>
+          <distortionK1>0</distortionK1>
+          <distortionK2>0</distortionK2>
+          <distortionK3>0</distortionK3>
+          <distortionT1>0</distortionT1>
+          <distortionT2>0</distortionT2>
+          <CxPrime>0</CxPrime>
+          <Cx>0</Cx>
+          <Cy>0</Cy>
+          <focalLength>0</focalLength>
+          <hackBaseline>0</hackBaseline>
+        </plugin>
+      </sensor>
+      </gazebo>
+      <inertial>
+        <origin xyz="0.000281 0.011402 -0.029798" rpy="0 0 0" />
+        <mass value="0.5" />
+        <inertia ixx="0.000587" ixy="3E-06" ixz="3E-06" iyy="0.000369" iyz="-0.000118" izz="0.000609" />
+      </inertial>
+      <visual>
+        <origin xyz="0 0 0" rpy="0 0 0" />
+        <geometry>
+          <mesh filename="package://kortex_description/arms/gen3/${dof}dof/meshes/bracelet_with_vision_link.STL" />
+        </geometry>
+        <material name="">
+          <color rgba="0.75294 0.75294 0.75294 1" />
+        </material>
+      </visual>
+      <collision>
+        <origin xyz="0 0 0" rpy="0 0 0" />
+        <geometry>
+          <mesh filename="package://kortex_description/arms/gen3/${dof}dof/meshes/bracelet_with_vision_link.STL" />
+        </geometry>
+      </collision>
+    </link>
+    </xacro:if>
+    <xacro:unless value="${vision}">
+    <link name="${prefix}bracelet_link">
+          <gazebo>
+            <sensor name="camera" type="depth">
+        <update_rate>20</update_rate>
+        <camera>
+          <horizontal_fov>1.047198</horizontal_fov>
+          <image>
+            <width>640</width>
+            <height>480</height>
+            <format>R8G8B8</format>
+          </image>
+          <clip>
+            <near>0.05</near>
+            <far>3</far>
+          </clip>
+        </camera>
+        <plugin name="camera_plugin" filename="libgazebo_ros_openni_kinect.so">
+          <baseline>0.2</baseline>
+          <alwaysOn>true</alwaysOn>
+          <!-- Keep this zero, update_rate in the parent <sensor> tag
+            will control the frame rate. -->
+          <updateRate>0.0</updateRate>
+          <cameraName>camera_ir</cameraName>
+          <imageTopicName>/camera/color/image_raw</imageTopicName>
+          <cameraInfoTopicName>/camera/color/camera_info</cameraInfoTopicName>
+          <depthImageTopicName>/camera/depth/image_raw</depthImageTopicName>
+          <depthImageCameraInfoTopicName>/camera/depth/camera_info</depthImageCameraInfoTopicName>
+          <pointCloudTopicName>/camera/depth/points</pointCloudTopicName>
+          <frameName>kinect_frame</frameName>
+          <pointCloudCutoff>0.5</pointCloudCutoff>
+          <pointCloudCutoffMax>3.0</pointCloudCutoffMax>
+          <distortionK1>0</distortionK1>
+          <distortionK2>0</distortionK2>
+          <distortionK3>0</distortionK3>
+          <distortionT1>0</distortionT1>
+          <distortionT2>0</distortionT2>
+          <CxPrime>0</CxPrime>
+          <Cx>0</Cx>
+          <Cy>0</Cy>
+          <focalLength>0</focalLength>
+          <hackBaseline>0</hackBaseline>
+        </plugin>
+      </sensor>
+      </gazebo>
+      <inertial>
+        <origin xyz="-9.3E-05 0.000132 -0.022905" rpy="0 0 0" />
+        <mass value="0.364" />
+        <inertia ixx="0.000214" ixy="0" ixz="1E-06" iyy="0.000223" iyz="-2E-06" izz="0.00024" />
+      </inertial>
+      <visual>
+        <origin xyz="0 0 0" rpy="0 0 0" />
+        <geometry>
+          <mesh filename="package://kortex_description/arms/gen3/${dof}dof/meshes/bracelet_no_vision_link.STL" />
+        </geometry>
+        <material name="">
+          <color rgba="0.75294 0.75294 0.75294 1" />
+        </material>
+      </visual>
+      <collision>
+        <origin xyz="0 0 0" rpy="0 0 0" />
+        <geometry>
+          <mesh filename="package://kortex_description/arms/gen3/${dof}dof/meshes/bracelet_no_vision_link.STL" />
+        </geometry>
+      </collision>
+    </link>
+    </xacro:unless>
+    <joint
+      name="${prefix}joint_7"
+      type="continuous">
+      <origin xyz="0 -0.10593 -0.00017505" rpy="-1.5708 -5.5511E-17 9.6396E-17" />
+      <parent
+        link="${prefix}spherical_wrist_2_link" />
+      <child
+        link="${prefix}bracelet_link" />
+      <axis
+        xyz="0 0 1" />
+      <limit
+        effort="9"
+        velocity="1.2218" />
+    </joint>
+    <link name="${prefix}end_effector_link" />
+    <joint
+      name="${prefix}end_effector"
+      type="fixed">
+      <origin xyz="0 0 -0.0615250000000001" rpy="3.14159265358979 1.09937075168372E-32 0" />
+      <parent
+        link="${prefix}bracelet_link" />
+      <child
+        link="${prefix}end_effector_link" />
+      <axis
+        xyz="0 0 0" />
+    </joint>
+    <xacro:if value="${vision}">
+			<link name="${prefix}camera_link"/>
+			<xacro:include filename="$(find realsense_gazebo_plugin)/urdf/realsense-RS200.macro.xacro"/>
+	    <xacro:realsense-rs200 prefix="${prefix}" parent="camera_link">
+				<origin xyz="0.0 0.0 0.01" rpy="0 -1.57 1.57" />   
+	    </xacro:realsense-rs200>
+      <joint name="${prefix}camera_module" type="fixed">
+        <origin xyz="0 0.05639 -0.00305" rpy="3.14159265358979 3.14159265358979 0" />
+        <parent link="${prefix}end_effector_link" />
+        <child  link="${prefix}camera_link" />
+      </joint>
+      <link name="${prefix}camera_depth_frame" />
+      <joint name="${prefix}depth_module" type="fixed">
+        <origin xyz="0.0275 0.066 -0.00305" rpy="3.14159265358979 3.14159265358979 0" />
+        <parent link="${prefix}end_effector_link" />
+        <child  link="${prefix}camera_depth_frame" />
+      </joint>
+      <link name="${prefix}camera_color_frame" />
+      <joint name="${prefix}color_module" type="fixed">
+        <origin xyz="0 0.05639 -0.00305" rpy="3.14159265358979 3.14159265358979 0" />
+        <parent link="${prefix}end_effector_link" />
+        <child  link="${prefix}camera_color_frame" />
+      </joint>
+    </xacro:if>
+  </xacro:macro>
+</robot>